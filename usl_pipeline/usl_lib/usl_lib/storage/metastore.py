--- conflicted
+++ resolved
@@ -173,19 +173,13 @@
     """A chunk of a data within a larger study area.
 
     Attributes:
-<<<<<<< HEAD
-        id_: An ID unique within the study area for the chunk.
-        archive_path: GCS location of an archive containing files describing the
-            geography (e.g. tiff & shape files.)
-=======
         id_: An ID unique within the study are for the chunk.
         raw_path: GCS location containing the original, raw files describing the
             geography (e.g. tiff & shape files, NetCDF files.)
->>>>>>> c4492f4f
-        feature_matrix_path: GCS location of the derived feature matrix used for model
-            training and prediction
+        feature_matrix_path: Optional GCS location of the derived feature matrix used
+            for model training and prediction
         needs_scaling: If true, means that unscaled version of feature matrix should be
-            scaled before it can be used.
+            scaled before it can be used (default is false).
         error: Any errors encountered while processing the chunk.
     """
 
@@ -249,20 +243,12 @@
           A StudyAreaChunk object representing the database's contents if it exists, or
           None otherwise.
         """
-        ref = (
-            db.collection(STUDY_AREAS)
-            .document(study_area_name)
-            .collection(STUDY_AREA_CHUNKS)
-            .document(chunk_name)
-            .get()
-        )
-        if not ref.exists:
-            return None
-
-        return cls(**ref.to_dict())
-
-    @staticmethod
+        ref = cls.get_ref(db, study_area_name, chunk_name).get()
+        return None if not ref.exists else cls(**ref.to_dict())
+
+    @classmethod
     def update_scaling_done(
+        cls,
         db: firestore.Client,
         study_area_name: str,
         chunk_name: str,
@@ -276,13 +262,8 @@
             chunk_name: Name of chunk to look up chunk metadata.
             scaled_feature_matrix_path: New GCS path pointing to scaled feature matrix.
         """
-        db.collection(STUDY_AREAS).document(study_area_name).collection(
-            STUDY_AREA_CHUNKS
-        ).document(chunk_name).update(
-            {
-                "needs_scaling": False,
-                "feature_matrix_path": scaled_feature_matrix_path,
-            },
+        cls.get_ref(db, study_area_name, chunk_name).update(
+            {"needs_scaling": False, "feature_matrix_path": scaled_feature_matrix_path},
         )
 
 
